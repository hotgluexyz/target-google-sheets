--- conflicted
+++ resolved
@@ -200,23 +200,6 @@
                 else:
                     headers_by_stream[msg.stream] = list(flattened_record.keys())
                     append(headers_by_stream[msg.stream])
-<<<<<<< HEAD
-
-            values = [flattened_record.get(x, None) for x in headers_by_stream[msg.stream]]
-
-            # Split cell values that exceed the maximum limit
-            split_values = []
-            for value in values:
-                if len(str(value)) > 50000:
-                    chunks = [str(value)[i:i + 50000] for i in range(0, len(str(value)), 50000)]
-                    split_values.extend(chunks)
-                else:
-                    split_values.append(str(value))
-
-            # Perform batch updates for split values
-            for split_value in split_values:
-                result = append([split_value])  # Order by actual headers found in sheet
-=======
             
             if data is not None and not new_sheet_needed and key_properties.get(msg.stream) and key_properties.get(msg.stream + "_pk_index"):
                 for i, row in enumerate(data["values"]):
@@ -229,9 +212,21 @@
             if data is not None and not new_sheet_needed and not len(key_properties[msg.stream]):
                 print("No primary keys provided, not able to update existing rows")
 
-            if not posted:
-                result = append([flattened_record.get(x, None) for x in headers_by_stream[msg.stream]]) # order by actual headers found in sheet
->>>>>>> 72405146
+            if not posted:            
+                values = [flattened_record.get(x, None) for x in headers_by_stream[msg.stream]]
+
+                # Split cell values that exceed the maximum limit
+                split_values = []
+                for value in values:
+                    if len(str(value)) > 50000:
+                        chunks = [str(value)[i:i + 50000] for i in range(0, len(str(value)), 50000)]
+                        split_values.extend(chunks)
+                    else:
+                        split_values.append(str(value))
+
+                # Perform batch updates for split values
+                for split_value in split_values:
+                    result = append([split_value])  # Order by actual headers found in sheet
 
             state = None
         elif isinstance(msg, singer.StateMessage):
